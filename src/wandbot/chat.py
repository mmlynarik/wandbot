<<<<<<< HEAD
import time
from typing import Any, Dict, List

import wandb
from langchain import LLMChain
from langchain.chains import HypotheticalDocumentEmbedder, RetrievalQAWithSourcesChain
from langchain.chat_models import ChatOpenAI
from langchain.embeddings.openai import OpenAIEmbeddings
from langchain.prompts.chat import (
    ChatPromptTemplate,
    HumanMessagePromptTemplate,
    SystemMessagePromptTemplate,
=======
from typing import Any, Dict, List, Optional, Tuple

import tiktoken
from langchain import LLMChain, OpenAI
from langchain.chains.conversational_retrieval.base import (
    BaseConversationalRetrievalChain,
>>>>>>> b6cb6404
)
from langchain.chains.conversational_retrieval.prompts import CONDENSE_QUESTION_PROMPT
from langchain.chains.qa_with_sources import load_qa_with_sources_chain
from langchain.chat_models import ChatOpenAI
from langchain.prompts import ChatPromptTemplate
from langchain.schema import BaseRetriever
from src.wandbot.ingestion.utils import Timer
from wandbot.config import ChatConfig
from wandbot.ingestion.datastore import VectorIndex
from wandbot.langchain import ConversationalRetrievalQAWithSourcesandScoresChain
from wandbot.prompts import load_chat_prompt


class Chat:
    config: ChatConfig

    def __init__(self, config: Optional[ChatConfig] = None):
        if config is not None:
            self.config: ChatConfig = config
        self.vector_index: VectorIndex = VectorIndex(
            config=self.config.vector_index_config
        )
        self.chat_prompt: ChatPromptTemplate = load_chat_prompt(self.config.chat_prompt)
        self._retriever: BaseRetriever = self._load_retriever()
        self._chain: BaseConversationalRetrievalChain = self._load_chain(
            self.config.model_name, self.config.max_retries
        )
        self._fallback_chain: BaseConversationalRetrievalChain = self._load_chain(
            self.config.fallback_model_name, self.config.max_fallback_retries
        )
        self.tokenizer = tiktoken.get_encoding("cl100k_base")

    def _load_retriever(self) -> BaseRetriever:
        self.vector_index = self.vector_index.load_from_artifact(
            self.config.vector_index_artifact
        )
        return self.vector_index.retriever

    @property
    def retriever(self):
        if self._retriever is None:
            self._retriever = self._load_retriever()
        return self._retriever

    def _load_chain(
        self, model_name: str = None, max_retries: int = 1
    ) -> BaseConversationalRetrievalChain:
        map_llm = OpenAI(batch_size=10)
        reduce_llm = ChatOpenAI(
            model_name=model_name,
            temperature=self.config.chat_temperature,
            max_retries=max_retries,
        )
        question_generator = LLMChain(llm=map_llm, prompt=CONDENSE_QUESTION_PROMPT)
        doc_chain = load_qa_with_sources_chain(
            map_llm,
            chain_type="map_reduce",
            combine_prompt=self.chat_prompt,
            verbose=True,
            reduce_llm=reduce_llm,
        )

        chain = ConversationalRetrievalQAWithSourcesandScoresChain(
            retriever=self.retriever,
            question_generator=question_generator,
            combine_docs_chain=doc_chain,
            return_source_documents=True,
        )

        return chain

    @property
    def chain(self):
        if self._chain is None:
            self._chain = self._load_chain(
                model_name=self.config.model_name,
                max_retries=self.config.max_retries,
            )
        return self._chain

    @property
    def fallback_chain(self):
        if self._fallback_chain is None:
            self._fallback_chain = self._load_chain(
                model_name=self.config.fallback_model_name,
                max_retries=self.config.max_fallback_retries,
            )
        return self._fallback_chain

    def validate_and_format_question(self, question: str) -> str:
        question = " ".join(question.strip().split())

        if len(self.tokenizer.encode(question)) > 1024:
            raise ValueError(
                f"Question is too long. Please rephrase your question to be shorter than {1024 * 3 // 4} words."
            )
        return question

    def format_response(self, result, used_fallback: bool):
        response = {}
        source_documents = "\n".join(
            {
                doc.metadata["source"]
                for doc in result["source_documents"]
                # if doc.metadata["score"] <= self.config.source_score_threshold
            }
        ).strip()

        if used_fallback:
            response["answer"] = (
                f"**Warning: Falling back to {self.config.fallback_model_name}.** "
                f"These results are sometimes not as good as {self.config.model_name} \n\n"
                + result["answer"]
            )
        else:
            response["answer"] = result["answer"]

        if len(source_documents) and self.config.include_sources:
            response["source_documents"] = source_documents
        else:
            response["source_documents"] = ""
        response["sources"] = result["sources"]

        return response

    def get_answer(
        self, query: str, chat_history: Optional[List[Tuple[str, str]]] = None
    ):
        used_fallback = False
        if chat_history is None:
            chat_history = []
        try:
            result = self.chain(
                {
                    "question": query,
                    "chat_history": chat_history,
                },
                return_only_outputs=True,
            )
        except Exception as e:
            result = self.fallback_chain(
                {
                    "question": query,
                    "chat_history": chat_history,
                },
                return_only_outputs=True,
            )
            used_fallback = True
        result = self.format_response(result, used_fallback)
        return result

    def __call__(
        self, question: str, chat_history: Optional[List[Tuple[str, str]]] = None
    ) -> Dict[str, Any]:
        with Timer() as timer:
            try:
                query = self.validate_and_format_question(question)
            except ValueError as e:
                result = {
                    "answer": str(e),
                    "sources": "",
                }
            else:
                result = self.get_answer(query, chat_history=chat_history)
        result.update(
            {
                "question": question,
                "time_taken": timer.elapsed,
                "start_time": timer.start,
                "end_time": timer.stop,
            }
        )
        return result


def main():
    config = ChatConfig()
    chat = Chat(config=config)
    chat_history = []
    while True:
        question = input("You: ")
        if question.lower() == "quit":
            break
        else:
            response = chat(question, chat_history=chat_history)
            chat_history.append((question, response["response"]))
            print(f"WandBot: {response['response']}")
            print(f"Time taken: {response['time_taken']} seconds")<|MERGE_RESOLUTION|>--- conflicted
+++ resolved
@@ -1,24 +1,9 @@
-<<<<<<< HEAD
-import time
-from typing import Any, Dict, List
-
-import wandb
-from langchain import LLMChain
-from langchain.chains import HypotheticalDocumentEmbedder, RetrievalQAWithSourcesChain
-from langchain.chat_models import ChatOpenAI
-from langchain.embeddings.openai import OpenAIEmbeddings
-from langchain.prompts.chat import (
-    ChatPromptTemplate,
-    HumanMessagePromptTemplate,
-    SystemMessagePromptTemplate,
-=======
 from typing import Any, Dict, List, Optional, Tuple
 
 import tiktoken
 from langchain import LLMChain, OpenAI
 from langchain.chains.conversational_retrieval.base import (
     BaseConversationalRetrievalChain,
->>>>>>> b6cb6404
 )
 from langchain.chains.conversational_retrieval.prompts import CONDENSE_QUESTION_PROMPT
 from langchain.chains.qa_with_sources import load_qa_with_sources_chain
